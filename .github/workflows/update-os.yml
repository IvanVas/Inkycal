--- conflicted
+++ resolved
@@ -24,11 +24,7 @@
           TINDIE_USERNAME: ${{ secrets.TINDIE_USERNAME }}
         with:
           # Set the base_image to the desired Raspberry Pi OS version
-<<<<<<< HEAD
-          base_image: https://downloads.raspberrypi.com/raspios_lite_armhf/images/raspios_lite_armhf-2023-12-11/
-=======
           base_image: https://downloads.raspberrypi.com/raspios_lite_armhf/images/raspios_lite_armhf-2023-12-11/2023-12-11-raspios-bookworm-armhf-lite.img.xz
->>>>>>> 1d9bf8e2
           image_additional_mb: 3072 # enlarge free space to 3 GB
           optimize_image: true
           commands: |
